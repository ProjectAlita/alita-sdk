from typing import Dict, List, Optional, Literal

from langchain_core.tools import BaseTool, BaseToolkit
from pydantic import create_model, BaseModel, ConfigDict, Field, SecretStr

from .api_wrapper import AlitaGitHubAPIWrapper
from .tool import GitHubAction

from ..utils import clean_string, TOOLKIT_SPLITTER, get_max_toolkit_length
from ...configurations.github import GithubConfiguration
from ...configurations.pgvector import PgVectorConfiguration

name = "github"

def _get_toolkit(tool) -> BaseToolkit:
    return AlitaGitHubToolkit().get_toolkit(
        selected_tools=tool['settings'].get('selected_tools', []),
        github_base_url=tool['settings'].get('base_url', ''),
        github_repository=tool['settings']['repository'],
        active_branch=tool['settings']['active_branch'],
        github_base_branch=tool['settings']['base_branch'],
        github_access_token=tool['settings'].get('github_configuration', {}).get('access_token', ''),
        github_username=tool['settings'].get('github_configuration', {}).get('username', ''),
        github_password=tool['settings'].get('github_configuration', {}).get('password', ''),
        github_app_id=tool['settings'].get('github_configuration', {}).get('app_id', None),
        github_app_private_key=tool['settings'].get('github_configuration', {}).get('app_private_key', None),
        llm=tool['settings'].get('llm', None),
        alita=tool['settings'].get('alita', None),
<<<<<<< HEAD
        connection_string=tool['settings'].get('pgvector_configuration', {}).get('connection_string', None),
        collection_name=str(tool['id']),
=======
        connection_string=tool['settings'].get('connection_string', None),
        collection_name=str(tool['toolkit_name']),
>>>>>>> 259b9a0d
        doctype='code',
        embedding_model="HuggingFaceEmbeddings",
        embedding_model_params={"model_name": "sentence-transformers/all-MiniLM-L6-v2"},
        vectorstore_type="PGVector",
        toolkit_name=tool.get('toolkit_name')
    )

def get_toolkit():
    return AlitaGitHubToolkit.toolkit_config_schema()

def get_tools(tool):
    return _get_toolkit(tool).get_tools()

class AlitaGitHubToolkit(BaseToolkit):
    tools: List[BaseTool] = []
    toolkit_max_length: int = 0

    @staticmethod
    def toolkit_config_schema() -> BaseModel:
        selected_tools = {x['name']: x['args_schema'].schema() for x in
                          AlitaGitHubAPIWrapper.model_construct().get_available_tools()}
        AlitaGitHubToolkit.toolkit_max_length = get_max_toolkit_length(selected_tools)
        return create_model(
            name,
            __config__=ConfigDict(
                json_schema_extra={
                    'metadata': {
                        "label": "GitHub",
                        "icon_url": None,
                        "categories": ["code repositories"],
                        "extra_categories": ["github", "git", "repository", "code", "version control"],
                    },
                }
            ),
            github_configuration=(Optional[GithubConfiguration], Field(description="Github configuration", default=None,
                                                                     json_schema_extra={'configuration_types': ['github']})),
            pgvector_configuration=(Optional[PgVectorConfiguration], Field(description="PgVector configuration", default=None,
                                                                     json_schema_extra={'configuration_types': ['pgvector']})),
            repository=(str, Field(description="Github repository", json_schema_extra={'toolkit_name': True,
                                                                                       'max_toolkit_length': AlitaGitHubToolkit.toolkit_max_length})),
            active_branch=(Optional[str], Field(description="Active branch", default="main")),
            base_branch=(Optional[str], Field(description="Github Base branch", default="main")),
            # indexer settings
<<<<<<< HEAD
            connection_string=(Optional[SecretStr], Field(description="Connection string for vectorstore",
                                                          default=None,
                                                          json_schema_extra={'secret': True})),
            selected_tools=(List[Literal[tuple(selected_tools)]],
                            Field(default=[], json_schema_extra={'args_schemas': selected_tools}))
=======
            connection_string = (Optional[SecretStr], Field(description="Connection string for vectorstore",
                                                            default=None,
                                                            json_schema_extra={'secret': True})),
            
            # embedder settings
            embedding_model=(str, Field(description="Embedding model: i.e. 'HuggingFaceEmbeddings', etc.", default="HuggingFaceEmbeddings")),
            embedding_model_params=(dict, Field(description="Embedding model parameters: i.e. `{'model_name': 'sentence-transformers/all-MiniLM-L6-v2'}", default={"model_name": "sentence-transformers/all-MiniLM-L6-v2"})),

            selected_tools=(List[Literal[tuple(selected_tools)]], Field(default=[], json_schema_extra={'args_schemas': selected_tools}))
>>>>>>> 259b9a0d
        )

    @classmethod
    def get_toolkit(cls, selected_tools: list[str] | None = None, toolkit_name: Optional[str] = None, **kwargs):
        if selected_tools is None:
            selected_tools = []
        github_api_wrapper = AlitaGitHubAPIWrapper(**kwargs)
        available_tools: List[Dict] = github_api_wrapper.get_available_tools()
        tools = []
        prefix = clean_string(toolkit_name, AlitaGitHubToolkit.toolkit_max_length) + TOOLKIT_SPLITTER if toolkit_name else ''
        for tool in available_tools:
            if selected_tools:
                if tool["name"] not in selected_tools:
                    continue
            tools.append(GitHubAction(
                api_wrapper=github_api_wrapper,
                name=prefix + tool["name"],
                mode=tool["mode"],
                # set unique description for declared tools to differentiate the same methods for different toolkits
                description=f"Repository: {github_api_wrapper.github_repository}\n" + tool["description"],
                args_schema=tool["args_schema"]
            ))
        return cls(tools=tools)

    def get_tools(self):
        return self.tools<|MERGE_RESOLUTION|>--- conflicted
+++ resolved
@@ -26,13 +26,8 @@
         github_app_private_key=tool['settings'].get('github_configuration', {}).get('app_private_key', None),
         llm=tool['settings'].get('llm', None),
         alita=tool['settings'].get('alita', None),
-<<<<<<< HEAD
         connection_string=tool['settings'].get('pgvector_configuration', {}).get('connection_string', None),
-        collection_name=str(tool['id']),
-=======
-        connection_string=tool['settings'].get('connection_string', None),
         collection_name=str(tool['toolkit_name']),
->>>>>>> 259b9a0d
         doctype='code',
         embedding_model="HuggingFaceEmbeddings",
         embedding_model_params={"model_name": "sentence-transformers/all-MiniLM-L6-v2"},
@@ -76,23 +71,13 @@
             active_branch=(Optional[str], Field(description="Active branch", default="main")),
             base_branch=(Optional[str], Field(description="Github Base branch", default="main")),
             # indexer settings
-<<<<<<< HEAD
             connection_string=(Optional[SecretStr], Field(description="Connection string for vectorstore",
                                                           default=None,
                                                           json_schema_extra={'secret': True})),
+            embedding_model=(str, Field(description="Embedding model: i.e. 'HuggingFaceEmbeddings', etc.", default="HuggingFaceEmbeddings")),
+            embedding_model_params=(dict, Field(description="Embedding model parameters: i.e. `{'model_name': 'sentence-transformers/all-MiniLM-L6-v2'}", default={"model_name": "sentence-transformers/all-MiniLM-L6-v2"})),
             selected_tools=(List[Literal[tuple(selected_tools)]],
                             Field(default=[], json_schema_extra={'args_schemas': selected_tools}))
-=======
-            connection_string = (Optional[SecretStr], Field(description="Connection string for vectorstore",
-                                                            default=None,
-                                                            json_schema_extra={'secret': True})),
-            
-            # embedder settings
-            embedding_model=(str, Field(description="Embedding model: i.e. 'HuggingFaceEmbeddings', etc.", default="HuggingFaceEmbeddings")),
-            embedding_model_params=(dict, Field(description="Embedding model parameters: i.e. `{'model_name': 'sentence-transformers/all-MiniLM-L6-v2'}", default={"model_name": "sentence-transformers/all-MiniLM-L6-v2"})),
-
-            selected_tools=(List[Literal[tuple(selected_tools)]], Field(default=[], json_schema_extra={'args_schemas': selected_tools}))
->>>>>>> 259b9a0d
         )
 
     @classmethod
