--- conflicted
+++ resolved
@@ -51,21 +51,11 @@
                     }
                 )
             ),
-<<<<<<< HEAD
             testrail_configuration=(Optional[TestRailConfiguration], Field(description="TestRail Configuration", json_schema_extra={'configuration_types': ['testrail']})),
             pgvector_configuration=(Optional[PgVectorConfiguration], Field(description="PgVector Configuration", json_schema_extra={'configuration_types': ['pgvector']})),
-=======
-            email=(str, Field(description="User's email", json_schema_extra={'configuration': True})),
-            password=(SecretStr, Field(description="User's password", json_schema_extra={'secret': True, 'configuration': True})),
-            # indexer settings
-            connection_string=(Optional[SecretStr], Field(description="Connection string for vectorstore",
-                                                          default=None,
-                                                          json_schema_extra={'secret': True})),
-
             # embedder settings
             embedding_model=(str, Field(description="Embedding model: i.e. 'HuggingFaceEmbeddings', etc.", default="HuggingFaceEmbeddings")),
             embedding_model_params=(dict, Field(description="Embedding model parameters: i.e. `{'model_name': 'sentence-transformers/all-MiniLM-L6-v2'}", default={"model_name": "sentence-transformers/all-MiniLM-L6-v2"})),
->>>>>>> 259b9a0d
             selected_tools=(List[Literal[tuple(selected_tools)]], Field(default=[], json_schema_extra={'args_schemas': selected_tools})),
             __config__=ConfigDict(json_schema_extra={'metadata':
                                                          {"label": "Testrail", "icon_url": "testrail-icon.svg",
