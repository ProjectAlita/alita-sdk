--- conflicted
+++ resolved
@@ -37,17 +37,11 @@
             name,
             qtest_configuration=(QtestConfiguration, Field(description="QTest API token", json_schema_extra={
                 'configuration_types': ['qtest']})),
-<<<<<<< HEAD
             qtest_project_id=(int, Field(default=None, description="QTest project id")),
-            selected_tools=(List[Literal[tuple(selected_tools)]],
-=======
-            qtest_project_id=(int, Field(default=None, description="QTest project id", json_schema_extra={'toolkit_name': True,
-                                                                                            'max_toolkit_length': QtestToolkit.toolkit_max_length})),
             no_of_tests_shown_in_dql_search=(Optional[int], Field(description="Max number of items returned by dql search",
                                                                   default=10)),
 
         selected_tools=(List[Literal[tuple(selected_tools)]],
->>>>>>> de52a8ac
                             Field(default=[], json_schema_extra={'args_schemas': selected_tools})),
             __config__=ConfigDict(json_schema_extra={'metadata': {"label": "QTest", "icon_url": "qtest.svg",
                                                                   "max_length": QtestToolkit.toolkit_max_length,
